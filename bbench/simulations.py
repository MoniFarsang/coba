--- conflicted
+++ resolved
@@ -315,12 +315,7 @@
                 has_header = config["has_header"]
 
             if "column_default" in config:
-<<<<<<< HEAD
-                default_meta = cast(Metadata[bool,bool,Encoder],Metadata.from_json(config["column_default"]))
-=======
-
                 default_meta = cast(Metadata[bool,bool,Encoder], Metadata.from_json(config["column_default"]))
->>>>>>> 8e694b55
 
             if "column_overrides" in config:
                 for key,value in config["column_overrides"].items():
@@ -342,11 +337,7 @@
                 has_header = config["has_header"]
 
             if "column_default" in config:
-<<<<<<< HEAD
-                default_meta = cast(Metadata[bool,bool,Encoder],Metadata.from_json(config["column_default"]))
-=======
                 default_meta = cast(Metadata[bool,bool,Encoder], Metadata.from_json(config["column_default"]))
->>>>>>> 8e694b55
 
             if "column_overrides" in config:
                 for key,value in config["column_overrides"].items():
